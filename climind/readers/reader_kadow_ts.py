--- conflicted
+++ resolved
@@ -90,7 +90,6 @@
 def read_monthly_ts(filename: List[Path], metadata: CombinedMetadata) -> ts.TimeSeriesMonthly:
     df = xa.open_dataset(filename[0])
 
-<<<<<<< HEAD
     ntimes = df.tas.data.shape[0]
 
     years = df.time.dt.year.data.tolist()
@@ -103,18 +102,4 @@
 
 
 def read_annual_ts(filename: List[Path], metadata: CombinedMetadata) -> ts.TimeSeriesAnnual:
-    return read_monthly_ts(filename, metadata).make_annual()
-=======
-    data = df.tas.values[:, 0, 0].tolist()
-    years = df.time.dt.year.data.tolist()
-    months = df.time.dt.month.data.tolist()
-
-    metadata.creation_message()
-
-    return ts.TimeSeriesMonthly(years, months, data, metadata=metadata)
-
-
-def read_annual_ts(filename: List[Path], metadata: CombinedMetadata) -> ts.TimeSeriesAnnual:
-    monthly = read_monthly_ts(filename, metadata)
-    return monthly.make_annual()
->>>>>>> 35cd35dc
+    return read_monthly_ts(filename, metadata).make_annual()